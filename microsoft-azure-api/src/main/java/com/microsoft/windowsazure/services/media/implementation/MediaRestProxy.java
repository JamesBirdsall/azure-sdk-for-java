/**
 * Copyright 2012 Microsoft Corporation
 * 
 * Licensed under the Apache License, Version 2.0 (the "License");
 * you may not use this file except in compliance with the License.
 * You may obtain a copy of the License at
 * http://www.apache.org/licenses/LICENSE-2.0
 * 
 * Unless required by applicable law or agreed to in writing, software
 * distributed under the License is distributed on an "AS IS" BASIS,
 * WITHOUT WARRANTIES OR CONDITIONS OF ANY KIND, either express or implied.
 * See the License for the specific language governing permissions and
 * limitations under the License.
 */

package com.microsoft.windowsazure.services.media.implementation;

import java.io.UnsupportedEncodingException;
import java.net.URLEncoder;
import java.util.Arrays;
import java.util.EnumSet;
import java.util.List;

import javax.inject.Inject;
import javax.ws.rs.core.MediaType;

import org.apache.commons.logging.Log;
import org.apache.commons.logging.LogFactory;

import com.microsoft.windowsazure.services.core.ServiceException;
import com.microsoft.windowsazure.services.core.ServiceFilter;
import com.microsoft.windowsazure.services.core.utils.pipeline.ClientFilterAdapter;
import com.microsoft.windowsazure.services.core.utils.pipeline.PipelineHelpers;
import com.microsoft.windowsazure.services.media.MediaContract;
import com.microsoft.windowsazure.services.media.implementation.content.AccessPolicyType;
import com.microsoft.windowsazure.services.media.implementation.content.AssetType;
import com.microsoft.windowsazure.services.media.implementation.content.LocatorRestType;
import com.microsoft.windowsazure.services.media.models.AccessPolicyInfo;
import com.microsoft.windowsazure.services.media.models.AccessPolicyPermission;
import com.microsoft.windowsazure.services.media.models.AssetInfo;
import com.microsoft.windowsazure.services.media.models.CreateAccessPolicyOptions;
import com.microsoft.windowsazure.services.media.models.CreateAssetOptions;
import com.microsoft.windowsazure.services.media.models.CreateLocatorOptions;
import com.microsoft.windowsazure.services.media.models.ListAccessPolicyOptions;
import com.microsoft.windowsazure.services.media.models.ListAssetsOptions;
import com.microsoft.windowsazure.services.media.models.ListLocatorsOptions;
import com.microsoft.windowsazure.services.media.models.ListLocatorsResult;
import com.microsoft.windowsazure.services.media.models.LocatorInfo;
import com.microsoft.windowsazure.services.media.models.LocatorType;
import com.microsoft.windowsazure.services.media.models.UpdateAssetOptions;
import com.microsoft.windowsazure.services.media.models.UpdateLocatorOptions;
import com.sun.jersey.api.client.Client;
import com.sun.jersey.api.client.ClientResponse;
import com.sun.jersey.api.client.GenericType;
import com.sun.jersey.api.client.UniformInterfaceException;
import com.sun.jersey.api.client.WebResource;

/**
 * The Class MediaRestProxy.
 */
public class MediaRestProxy implements MediaContract {

    /** The channel. */
    private Client channel;

    /** The log. */
    static Log log = LogFactory.getLog(MediaContract.class);
    /** The filters. */
    ServiceFilter[] filters;

    /**
     * Instantiates a new media rest proxy.
     * 
     * @param channel
     *            the channel
     * @param authFilter
     *            the auth filter
     * @param redirectFilter
     *            the redirect filter
     * @param versionHeadersFilter
     *            the version headers filter
     */
    @Inject
    public MediaRestProxy(Client channel, OAuthFilter authFilter, RedirectFilter redirectFilter,
            VersionHeadersFilter versionHeadersFilter) {
        this.channel = channel;
        this.filters = new ServiceFilter[0];

        channel.addFilter(redirectFilter);
        channel.addFilter(authFilter);
        channel.addFilter(versionHeadersFilter);
    }

    /**
     * Instantiates a new media rest proxy.
     * 
     * @param channel
     *            the channel
     * @param filters
     *            the filters
     */
    public MediaRestProxy(Client channel, ServiceFilter[] filters) {
        this.channel = channel;
        this.filters = filters;
    }

    /* (non-Javadoc)
     * @see com.microsoft.windowsazure.services.core.FilterableService#withFilter(com.microsoft.windowsazure.services.core.ServiceFilter)
     */
    @Override
    public MediaContract withFilter(ServiceFilter filter) {
        ServiceFilter[] newFilters = Arrays.copyOf(filters, filters.length + 1);
        newFilters[filters.length] = filter;
        return new MediaRestProxy(channel, newFilters);
    }

    /**
     * Gets the channel.
     * 
     * @return the channel
     */
    public Client getChannel() {
        return channel;
    }

    /**
     * Sets the channel.
     * 
     * @param channel
     *            the new channel
     */
    public void setChannel(Client channel) {
        this.channel = channel;
    }

    /**
     * Gets the resource.
     * 
     * @param entityName
     *            the entity name
     * @return the resource
     */
    private WebResource getResource(String entityName) {
        WebResource resource = getChannel().resource(entityName);
        for (ServiceFilter filter : filters) {
            resource.addFilter(new ClientFilterAdapter(filter));
        }
        return resource;
    }

    /**
     * Gets the resource.
     * 
     * @param entityType
     *            the entity type
     * @param entityId
     *            the entity id
     * @return the resource
     * @throws ServiceException
     *             the service exception
     */
    private WebResource getResource(String entityType, String entityId) throws ServiceException {
        String escapedEntityId = null;
        try {
            escapedEntityId = URLEncoder.encode(entityId, "UTF-8");
        }
        catch (UnsupportedEncodingException e) {
            throw new ServiceException(e);
        }
        String entityPath = String.format("%s(\'%s\')", entityType, escapedEntityId);

        return getResource(entityPath);
    }

<<<<<<< HEAD
    /**
     * Merge request.
     * 
     * @param <T>
     *            the generic type
     * @param path
     *            the path
     * @param c
     *            the c
     * @param requestEntity
     *            the request entity
     * @return the t
     */
    private <T> T mergeRequest(String path, java.lang.Class<T> c, java.lang.Object requestEntity) {
        WebResource resource = getResource(path);
=======
    private <T> T mergeRequest(String entityType, String entityId, java.lang.Class<T> c, java.lang.Object requestEntity)
            throws ServiceException {
        WebResource resource = getResource(entityType, entityId);
>>>>>>> 9ec25dd8
        WebResource.Builder builder = resource.getRequestBuilder();
        builder = builder.type(MediaType.APPLICATION_ATOM_XML).accept(MediaType.APPLICATION_ATOM_XML)
                .header("X-HTTP-Method", "MERGE");
        return builder.post(c, requestEntity);
    }

    /* (non-Javadoc)
     * @see com.microsoft.windowsazure.services.media.MediaContract#createAsset(java.lang.String, com.microsoft.windowsazure.services.media.models.CreateAssetOptions)
     */
    @Override
    public AssetInfo createAsset(CreateAssetOptions createAssetOptions) {
        WebResource resource = getResource("Assets");
        AssetType assetTypeForSubmission = new AssetType();
        if (createAssetOptions != null) {
            assetTypeForSubmission.setName(createAssetOptions.getName());
            assetTypeForSubmission.setAlternateId(createAssetOptions.getAlternateId());

            if (createAssetOptions.getOptions() != null) {
                assetTypeForSubmission.setOptions(createAssetOptions.getOptions().getCode());
            }
            if (createAssetOptions.getState() != null) {
                assetTypeForSubmission.setState(createAssetOptions.getState().getCode());
            }
        }
        return resource.type(MediaType.APPLICATION_ATOM_XML).accept(MediaType.APPLICATION_ATOM_XML)
                .post(AssetInfo.class, assetTypeForSubmission);
    }

    /* (non-Javadoc)
     * @see com.microsoft.windowsazure.services.media.MediaContract#getAsset(java.lang.String)
     */
    @Override
    public AssetInfo getAsset(String assetId) throws ServiceException {
        WebResource resource = getResource("Assets", assetId);
        return resource.type(MediaType.APPLICATION_ATOM_XML).accept(MediaType.APPLICATION_ATOM_XML)
                .get(AssetInfo.class);
    }

    /* (non-Javadoc)
     * @see com.microsoft.windowsazure.services.media.MediaContract#listAssets(com.microsoft.windowsazure.services.media.models.ListAssetsOptions)
     */
    @Override
    public List<AssetInfo> listAssets(ListAssetsOptions listAssetsOptions) {
        WebResource resource = getResource("Assets");
        return resource.type(MediaType.APPLICATION_ATOM_XML).accept(MediaType.APPLICATION_ATOM_XML)
                .get(new GenericType<List<AssetInfo>>() {
                });
    }

    /* (non-Javadoc)
     * @see com.microsoft.windowsazure.services.media.MediaContract#listAssets()
     */
    @Override
    public List<AssetInfo> listAssets() {
        ListAssetsOptions listAssetsOptions = new ListAssetsOptions();
        return listAssets(listAssetsOptions);
    }

    /* (non-Javadoc)
     * @see com.microsoft.windowsazure.services.media.MediaContract#updateAsset(com.microsoft.windowsazure.services.media.models.AssetInfo)
     */
    @Override
    public void updateAsset(String assetId, UpdateAssetOptions updateAssetOptions) throws ServiceException {

        AssetType updatedAssetType = new AssetType();
        updatedAssetType.setAlternateId(updateAssetOptions.getAlternateId());
        updatedAssetType.setName(updateAssetOptions.getName());
        if (updateAssetOptions.getOptions() != null) {
            updatedAssetType.setOptions(updateAssetOptions.getOptions().getCode());
        }

        if (updateAssetOptions.getState() != null) {
            updatedAssetType.setState(updateAssetOptions.getState().getCode());
        }

        ClientResponse clientResponse = mergeRequest("Assets", assetId, ClientResponse.class, updatedAssetType);
        PipelineHelpers.ThrowIfNotSuccess(clientResponse);
    }

    /* (non-Javadoc)
     * @see com.microsoft.windowsazure.services.media.MediaContract#deleteAsset(java.lang.String)
     */
    @Override
    public void deleteAsset(String assetId) throws ServiceException {
        getResource("Assets", assetId).delete();
    }

    /* (non-Javadoc)
     * @see com.microsoft.windowsazure.services.media.MediaContract#createAccessPolicy(double)
     */
    @Override
    public AccessPolicyInfo createAccessPolicy(String name, double durationInMinutes) throws ServiceException {
        return createAccessPolicy(name, durationInMinutes, null);
    }

    /* (non-Javadoc)
     * @see com.microsoft.windowsazure.services.media.MediaContract#createAccessPolicy(double, com.microsoft.windowsazure.services.media.models.CreateAccessPolicyOptions)
     */
    @Override
    public AccessPolicyInfo createAccessPolicy(String name, double durationInMinutes, CreateAccessPolicyOptions options)
            throws ServiceException {

        if (options == null) {
            options = new CreateAccessPolicyOptions().addPermissions(EnumSet.of(AccessPolicyPermission.WRITE));
        }

        AccessPolicyType requestData = new AccessPolicyType().setDurationInMinutes(durationInMinutes).setName(name)
                .setPermissions(AccessPolicyPermission.bitsFromPermissions(options.getPermissions()));

        WebResource resource = getResource("AccessPolicies");

        return resource.type(MediaType.APPLICATION_ATOM_XML).accept(MediaType.APPLICATION_ATOM_XML)
                .post(AccessPolicyInfo.class, requestData);
    }

    /* (non-Javadoc)
     * @see com.microsoft.windowsazure.services.media.MediaContract#getAccessPolicy(java.lang.String)
     */
    @Override
    public AccessPolicyInfo getAccessPolicy(String id) throws ServiceException {
        WebResource resource = getResource("AccessPolicies", id);
        return resource.type(MediaType.APPLICATION_ATOM_XML).accept(MediaType.APPLICATION_ATOM_XML)
                .get(AccessPolicyInfo.class);
    }

    /* (non-Javadoc)
     * @see com.microsoft.windowsazure.services.media.MediaContract#deleteAccessPolicy(java.lang.String)
     */
    @Override
    public void deleteAccessPolicy(String id) throws ServiceException {
        getResource("AccessPolicies", id).delete();
    }

    /* (non-Javadoc)
     * @see com.microsoft.windowsazure.services.media.MediaContract#listAccessPolicies()
     */
    @Override
    public List<AccessPolicyInfo> listAccessPolicies() throws ServiceException {
        return listAccessPolicies(null);
    }

    /* (non-Javadoc)
     * @see com.microsoft.windowsazure.services.media.MediaContract#listAccessPolicies()
     */
    @Override
    public List<AccessPolicyInfo> listAccessPolicies(ListAccessPolicyOptions options) throws ServiceException {
        WebResource resource = getResource("AccessPolicies");

        return resource.type(MediaType.APPLICATION_ATOM_XML).accept(MediaType.APPLICATION_ATOM_XML)
                .get(new GenericType<List<AccessPolicyInfo>>() {
                });
    }

    /* (non-Javadoc)
     * @see com.microsoft.windowsazure.services.media.MediaContract#createLocator(java.lang.String, java.lang.String, com.microsoft.windowsazure.services.media.models.LocatorType, com.microsoft.windowsazure.services.media.models.CreateLocatorOptions)
     */
    @Override
    public LocatorInfo createLocator(String accessPolicyId, String assetId, LocatorType locatorType,
            CreateLocatorOptions createLocatorOptions) {
        if (createLocatorOptions == null) {
            createLocatorOptions = new CreateLocatorOptions();
        }

        LocatorRestType locatorRestType = new LocatorRestType();
        locatorRestType.setAccessPolicyId(accessPolicyId);
        locatorRestType.setAssetId(assetId);
        locatorRestType.setType(locatorType.getCode());
        if (createLocatorOptions != null) {
            if (createLocatorOptions.getExpirationDateTime() != null) {
                locatorRestType.setExpirationDateTime(createLocatorOptions.getExpirationDateTime());
            }

            if (createLocatorOptions.getStartTime() != null) {
                locatorRestType.setStartTime(createLocatorOptions.getStartTime());
            }
        }

        WebResource resource = getResource("Locators");

        return resource.type(MediaType.APPLICATION_ATOM_XML).accept(MediaType.APPLICATION_ATOM_XML)
                .post(LocatorInfo.class, locatorRestType);
    }

    /* (non-Javadoc)
     * @see com.microsoft.windowsazure.services.media.MediaContract#getLocator(java.lang.String)
     */
    @Override
    public LocatorInfo getLocator(String locatorId) throws ServiceException {
        WebResource resource = getResource("Locators", locatorId);
        return resource.type(MediaType.APPLICATION_ATOM_XML).accept(MediaType.APPLICATION_ATOM_XML)
                .get(LocatorInfo.class);
    }

    /* (non-Javadoc)
     * @see com.microsoft.windowsazure.services.media.MediaContract#listLocators()
     */
    @Override
    public ListLocatorsResult listLocators() {
        return listLocators(null);
    }

    /* (non-Javadoc)
     * @see com.microsoft.windowsazure.services.media.MediaContract#listLocators(com.microsoft.windowsazure.services.media.models.ListLocatorsOptions)
     */
    @Override
    public ListLocatorsResult listLocators(ListLocatorsOptions listLocatorOptions) {
        WebResource resource = getResource("Locators");

        List<LocatorInfo> locatorInfoList = resource.type(MediaType.APPLICATION_ATOM_XML)
                .accept(MediaType.APPLICATION_ATOM_XML).get(new GenericType<List<LocatorInfo>>() {
                });
        ListLocatorsResult listLocatorsResult = new ListLocatorsResult();
        listLocatorsResult.setLocatorInfos(locatorInfoList);
        return listLocatorsResult;

    }

    /* (non-Javadoc)
     * @see com.microsoft.windowsazure.services.media.MediaContract#deleteLocator(java.lang.String)
     */
    @Override
    public void deleteLocator(String locatorId) throws UniformInterfaceException, ServiceException {
        getResource("Locators", locatorId).delete();
    }

    /* (non-Javadoc)
     * @see com.microsoft.windowsazure.services.media.MediaContract#updateLocator(java.lang.String, com.microsoft.windowsazure.services.media.models.UpdateLocatorOptions)
     */
    @Override
    public void updateLocator(String locatorId, UpdateLocatorOptions updateLocatorOptions) throws ServiceException {
        String escapedLocatorId = null;
        try {
            escapedLocatorId = URLEncoder.encode(locatorId, "UTF-8");
        }
        catch (UnsupportedEncodingException e) {
            throw new ServiceException(e);
        }

        String assetPath = String.format("Locators(\'%s\')", escapedLocatorId);
        LocatorRestType updatedLocatorRestType = new LocatorRestType();

        updatedLocatorRestType.setId(locatorId);
        updatedLocatorRestType.setExpirationDateTime(updateLocatorOptions.getExpirationDateTime());
        updatedLocatorRestType.setStartTime(updateLocatorOptions.getStartTime());

        ClientResponse clientResponse = mergeRequest(assetPath, ClientResponse.class, updatedLocatorRestType);
        PipelineHelpers.ThrowIfNotSuccess(clientResponse);
    }
}<|MERGE_RESOLUTION|>--- conflicted
+++ resolved
@@ -172,31 +172,38 @@
         return getResource(entityPath);
     }
 
-<<<<<<< HEAD
     /**
      * Merge request.
      * 
      * @param <T>
      *            the generic type
-     * @param path
-     *            the path
+     * @param entityType
+     *            the entity type
+     * @param entityId
+     *            the entity id
      * @param c
      *            the c
      * @param requestEntity
      *            the request entity
      * @return the t
-     */
-    private <T> T mergeRequest(String path, java.lang.Class<T> c, java.lang.Object requestEntity) {
-        WebResource resource = getResource(path);
-=======
+     * @throws ServiceException
+     *             the service exception
+     */
     private <T> T mergeRequest(String entityType, String entityId, java.lang.Class<T> c, java.lang.Object requestEntity)
             throws ServiceException {
         WebResource resource = getResource(entityType, entityId);
->>>>>>> 9ec25dd8
         WebResource.Builder builder = resource.getRequestBuilder();
         builder = builder.type(MediaType.APPLICATION_ATOM_XML).accept(MediaType.APPLICATION_ATOM_XML)
                 .header("X-HTTP-Method", "MERGE");
         return builder.post(c, requestEntity);
+    }
+
+    /* (non-Javadoc)
+     * @see com.microsoft.windowsazure.services.media.MediaContract#createAsset()
+     */
+    @Override
+    public AssetInfo createAsset() {
+        return this.createAsset(null);
     }
 
     /* (non-Javadoc)
@@ -346,15 +353,17 @@
                 });
     }
 
+    @Override
+    public LocatorInfo createLocator(String accessPolicyId, String assetId, LocatorType locatorType) {
+        return this.createLocator(accessPolicyId, assetId, locatorType, null);
+    }
+
     /* (non-Javadoc)
      * @see com.microsoft.windowsazure.services.media.MediaContract#createLocator(java.lang.String, java.lang.String, com.microsoft.windowsazure.services.media.models.LocatorType, com.microsoft.windowsazure.services.media.models.CreateLocatorOptions)
      */
     @Override
     public LocatorInfo createLocator(String accessPolicyId, String assetId, LocatorType locatorType,
             CreateLocatorOptions createLocatorOptions) {
-        if (createLocatorOptions == null) {
-            createLocatorOptions = new CreateLocatorOptions();
-        }
 
         LocatorRestType locatorRestType = new LocatorRestType();
         locatorRestType.setAccessPolicyId(accessPolicyId);
@@ -423,22 +432,20 @@
      */
     @Override
     public void updateLocator(String locatorId, UpdateLocatorOptions updateLocatorOptions) throws ServiceException {
-        String escapedLocatorId = null;
-        try {
-            escapedLocatorId = URLEncoder.encode(locatorId, "UTF-8");
-        }
-        catch (UnsupportedEncodingException e) {
-            throw new ServiceException(e);
-        }
-
-        String assetPath = String.format("Locators(\'%s\')", escapedLocatorId);
         LocatorRestType updatedLocatorRestType = new LocatorRestType();
 
         updatedLocatorRestType.setId(locatorId);
-        updatedLocatorRestType.setExpirationDateTime(updateLocatorOptions.getExpirationDateTime());
-        updatedLocatorRestType.setStartTime(updateLocatorOptions.getStartTime());
-
-        ClientResponse clientResponse = mergeRequest(assetPath, ClientResponse.class, updatedLocatorRestType);
+        if (updateLocatorOptions != null) {
+            if (updateLocatorOptions.getExpirationDateTime() != null) {
+                updatedLocatorRestType.setExpirationDateTime(updateLocatorOptions.getExpirationDateTime());
+            }
+            if (updateLocatorOptions.getStartTime() != null) {
+                updatedLocatorRestType.setStartTime(updateLocatorOptions.getStartTime());
+            }
+        }
+        ClientResponse clientResponse = mergeRequest("Locators", locatorId, ClientResponse.class,
+                updatedLocatorRestType);
         PipelineHelpers.ThrowIfNotSuccess(clientResponse);
     }
+
 }