// Copyright (c) Microsoft Corporation. All rights reserved.
// Licensed under the MIT License.

package com.azure.cosmos.implementation.routing;

import com.azure.cosmos.models.PartitionKeyDefinition;
import com.azure.cosmos.models.ModelBridgeInternal;
import com.azure.cosmos.models.PartitionKind;
import com.azure.cosmos.implementation.ByteBufferOutputStream;
import com.azure.cosmos.implementation.Bytes;
import com.azure.cosmos.implementation.RMResources;

import java.io.IOException;
import java.nio.ByteBuffer;
import java.util.List;

public class PartitionKeyInternalHelper {

    public static final String MinimumInclusiveEffectivePartitionKey = toHexEncodedBinaryString(PartitionKeyInternal.EmptyPartitionKey.components);
    public static final String MaximumExclusiveEffectivePartitionKey = toHexEncodedBinaryString(PartitionKeyInternal.InfinityPartitionKey.components);

    public static final Range<String> FullRange = new Range<String>(
        PartitionKeyInternalHelper.MinimumInclusiveEffectivePartitionKey,
        PartitionKeyInternalHelper.MaximumExclusiveEffectivePartitionKey,
        true,
        false);

    static final int MaxPartitionKeyBinarySize =
<<<<<<< HEAD
            (1 /*type marker */ +
                    9 /* hash value*/ +
                    1 /* type marker*/ + StringPartitionKeyComponent.MAX_STRING_BYTES_TO_APPEND +
                    1 /*trailing zero*/
            ) * 3;
    public static final Int128 MaxHashV2Value = new Int128(new byte[] {
            (byte) 0x3F, (byte) 0xFF, (byte) 0xFF, (byte) 0xFF, (byte) 0xFF, (byte) 0xFF, (byte) 0xFF, (byte) 0xFF,
            (byte) 0xFF, (byte) 0xFF, (byte) 0xFF, (byte) 0xFF, (byte) 0xFF, (byte) 0xFF, (byte) 0xFF, (byte) 0xFF});
=======
        (1 /*type marker */ +
            9 /* hash value*/ +
            1 /* type marker*/ + StringPartitionKeyComponent.MAX_STRING_BYTES_TO_APPEND +
            1 /*trailing zero*/
        ) * 3;
    public static final Int128 MaxHashV2Value = new Int128(new byte[] {
        (byte) 0x3F, (byte) 0xFF, (byte) 0xFF, (byte) 0xFF, (byte) 0xFF, (byte) 0xFF, (byte) 0xFF, (byte) 0xFF,
        (byte) 0xFF, (byte) 0xFF, (byte) 0xFF, (byte) 0xFF, (byte) 0xFF, (byte) 0xFF, (byte) 0xFF, (byte) 0xFF});
>>>>>>> e01f66b2

    static byte[] uIntToBytes(UInt128 unit) {
        ByteBuffer buffer = ByteBuffer.allocate(Long.BYTES * 2);
        buffer.putLong(unit.low);
        buffer.putLong(unit.high);
        return buffer.array();
    }

    static long asUnsignedLong(int x) {
        return x & 0x00000000ffffffffL;
    }

    static byte[] longToBytes(long x) {
        ByteBuffer buffer = ByteBuffer.allocate(Long.BYTES);
        buffer.putLong(x);
        return buffer.array();
    }

    public static String toHexEncodedBinaryString(IPartitionKeyComponent... components) {
        ByteBufferOutputStream stream = new ByteBufferOutputStream(MaxPartitionKeyBinarySize);
        for (IPartitionKeyComponent component: components) {
            component.writeForBinaryEncoding(stream);
        }

        return HexConvert.bytesToHex(stream.asByteBuffer());
    }

    static String toHexEncodedBinaryString(List<IPartitionKeyComponent> components) {
        ByteBufferOutputStream stream = new ByteBufferOutputStream(MaxPartitionKeyBinarySize);
        for (IPartitionKeyComponent component: components) {
            component.writeForBinaryEncoding(stream);
        }

        return HexConvert.bytesToHex(stream.asByteBuffer());
    }

    static public String getEffectivePartitionKeyForHashPartitioningV2(PartitionKeyInternal partitionKeyInternal) {
        try(ByteBufferOutputStream byteArrayBuffer = new ByteBufferOutputStream())  {
            for (int i = 0; i < partitionKeyInternal.components.size(); i++) {
                partitionKeyInternal.components.get(i).writeForHashingV2(byteArrayBuffer);
            }

            ByteBuffer byteBuffer = byteArrayBuffer.asByteBuffer();
            UInt128 hashAsUnit128 = MurmurHash3_128.hash128(byteBuffer.array(), byteBuffer.limit());

            byte[] hash = uIntToBytes(hashAsUnit128);
            Bytes.reverse(hash);

            // Reset 2 most significant bits, as max exclusive value is 'FF'.
            // Plus one more just in case.
            hash[0] &= 0x3F;

            return HexConvert.bytesToHex(hash);
        } catch (IOException e) {
            throw new IllegalArgumentException(e);
        }
    }

    static String getEffectivePartitionKeyForHashPartitioning(PartitionKeyInternal partitionKeyInternal) {
        IPartitionKeyComponent[] truncatedComponents = new IPartitionKeyComponent[partitionKeyInternal.components.size()];

        for (int i = 0; i < truncatedComponents.length; i++) {
            truncatedComponents[i] = partitionKeyInternal.components.get(i).truncate();
        }

        double hash;
        try(ByteBufferOutputStream byteArrayBuffer = new ByteBufferOutputStream())  {
            for (int i = 0; i < truncatedComponents.length; i++) {
                truncatedComponents[i].writeForHashing(byteArrayBuffer);
            }

            ByteBuffer byteBuffer = byteArrayBuffer.asByteBuffer();
            int hashAsInt = MurmurHash3_32.hash(byteBuffer.array(), byteBuffer.limit(), 0);
            hash = (double) asUnsignedLong(hashAsInt);
        } catch (IOException e) {
            throw new IllegalArgumentException(e);
        }

        IPartitionKeyComponent[] partitionKeyComponents = new IPartitionKeyComponent[partitionKeyInternal.components.size() + 1];
        partitionKeyComponents[0] = new NumberPartitionKeyComponent(hash);
        for (int i = 0; i < truncatedComponents.length; i++) {
            partitionKeyComponents[i + 1] = truncatedComponents[i];
        }

        return toHexEncodedBinaryString(partitionKeyComponents);
    }

    public static String getEffectivePartitionKeyString(PartitionKeyInternal partitionKeyInternal, PartitionKeyDefinition partitionKeyDefinition) {
        return getEffectivePartitionKeyString(partitionKeyInternal, partitionKeyDefinition, true);
    }

    public static String getEffectivePartitionKeyString(PartitionKeyInternal partitionKeyInternal, PartitionKeyDefinition partitionKeyDefinition, boolean strict) {
        if (partitionKeyInternal.components == null) {
            throw new IllegalArgumentException(RMResources.TooFewPartitionKeyComponents);
        }

        if (partitionKeyInternal.equals(PartitionKeyInternal.EmptyPartitionKey)) {
            return MinimumInclusiveEffectivePartitionKey;
        }

        if (partitionKeyInternal.equals(PartitionKeyInternal.InfinityPartitionKey)) {
            return MaximumExclusiveEffectivePartitionKey;
        }

        if (partitionKeyInternal.components.size() < partitionKeyDefinition.getPaths().size()) {
            throw new IllegalArgumentException(RMResources.TooFewPartitionKeyComponents);
        }

        if (partitionKeyInternal.components.size() > partitionKeyDefinition.getPaths().size() && strict) {
            throw new IllegalArgumentException(RMResources.TooManyPartitionKeyComponents);
        }

        PartitionKind kind = partitionKeyDefinition.getKind();
        if (kind == null) {
            kind = PartitionKind.HASH;
        }

        switch (kind) {
            case HASH:
                if (ModelBridgeInternal.isV2(partitionKeyDefinition)) {
                    // V2
                    return getEffectivePartitionKeyForHashPartitioningV2(partitionKeyInternal);
                } else {
                    // V1
                    return getEffectivePartitionKeyForHashPartitioning(partitionKeyInternal);
                }

            default:
                return toHexEncodedBinaryString(partitionKeyInternal.components);
        }
    }
}<|MERGE_RESOLUTION|>--- conflicted
+++ resolved
@@ -26,16 +26,6 @@
         false);
 
     static final int MaxPartitionKeyBinarySize =
-<<<<<<< HEAD
-            (1 /*type marker */ +
-                    9 /* hash value*/ +
-                    1 /* type marker*/ + StringPartitionKeyComponent.MAX_STRING_BYTES_TO_APPEND +
-                    1 /*trailing zero*/
-            ) * 3;
-    public static final Int128 MaxHashV2Value = new Int128(new byte[] {
-            (byte) 0x3F, (byte) 0xFF, (byte) 0xFF, (byte) 0xFF, (byte) 0xFF, (byte) 0xFF, (byte) 0xFF, (byte) 0xFF,
-            (byte) 0xFF, (byte) 0xFF, (byte) 0xFF, (byte) 0xFF, (byte) 0xFF, (byte) 0xFF, (byte) 0xFF, (byte) 0xFF});
-=======
         (1 /*type marker */ +
             9 /* hash value*/ +
             1 /* type marker*/ + StringPartitionKeyComponent.MAX_STRING_BYTES_TO_APPEND +
@@ -44,7 +34,6 @@
     public static final Int128 MaxHashV2Value = new Int128(new byte[] {
         (byte) 0x3F, (byte) 0xFF, (byte) 0xFF, (byte) 0xFF, (byte) 0xFF, (byte) 0xFF, (byte) 0xFF, (byte) 0xFF,
         (byte) 0xFF, (byte) 0xFF, (byte) 0xFF, (byte) 0xFF, (byte) 0xFF, (byte) 0xFF, (byte) 0xFF, (byte) 0xFF});
->>>>>>> e01f66b2
 
     static byte[] uIntToBytes(UInt128 unit) {
         ByteBuffer buffer = ByteBuffer.allocate(Long.BYTES * 2);
