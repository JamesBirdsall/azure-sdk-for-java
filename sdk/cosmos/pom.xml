--- conflicted
+++ resolved
@@ -8,17 +8,6 @@
   <artifactId>azure-cosmos-service</artifactId>
   <packaging>pom</packaging>
   <version>1.0.0</version><!-- Need not change for every release-->
-<<<<<<< HEAD
-  <modules>
-    <module>azure-cosmos</module>
-    <module>azure-cosmos-benchmark</module>
-    <module>azure-cosmos-encryption</module>
-    <module>azure-spring-data-cosmos</module>
-    <module>azure-spring-data-cosmos-test</module>
-    <module>azure-cosmos-spark_3-0_2-12</module>
-  </modules>
-=======
->>>>>>> f8935b01
 
   <profiles>
     <profile>
@@ -73,6 +62,7 @@
         <module>azure-cosmos-encryption</module>
         <module>azure-spring-data-cosmos</module>
         <module>azure-spring-data-cosmos-test</module>
+	<module>azure-cosmos-spark_3-0_2-12</module>
       </modules>
     </profile>
   </profiles>
