/**
 * Copyright (c) Microsoft Corporation. All rights reserved.
 * Licensed under the MIT License. See License.txt in the project root for
 * license information.
 */
<<<<<<< HEAD
=======

package com.microsoft.azure.management.compute;
>>>>>>> 2f6be21a

package com.microsoft.azure.management.compute;

import com.fasterxml.jackson.annotation.JsonCreator;
import com.fasterxml.jackson.annotation.JsonValue;

/**
 * Defines values for ComputeRoles.
 */
public enum ComputeRoles {
    /** Enum value PaaS. */
    PAAS("PaaS"),

    /** Enum value IaaS. */
    IAAS("IaaS");

    /** The actual serialized value for a ComputeRoles instance. */
    private String value;

    ComputeRoles(String value) {
        this.value = value;
    }

    /**
     * Parses a serialized value to a ComputeRoles instance.
     *
     * @param value the serialized value to parse.
     * @return the parsed ComputeRoles object, or null if unable to parse.
     */
    @JsonCreator
    public static ComputeRoles fromString(String value) {
        ComputeRoles[] items = ComputeRoles.values();
        for (ComputeRoles item : items) {
            if (item.toString().equalsIgnoreCase(value)) {
                return item;
            }
        }
        return null;
    }

    @JsonValue
    @Override
    public String toString() {
        return this.value;
    }
}<|MERGE_RESOLUTION|>--- conflicted
+++ resolved
@@ -3,12 +3,6 @@
  * Licensed under the MIT License. See License.txt in the project root for
  * license information.
  */
-<<<<<<< HEAD
-=======
-
-package com.microsoft.azure.management.compute;
->>>>>>> 2f6be21a
-
 package com.microsoft.azure.management.compute;
 
 import com.fasterxml.jackson.annotation.JsonCreator;
