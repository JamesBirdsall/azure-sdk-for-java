package com.microsoft.azure.management.compute.implementation;

import com.microsoft.azure.SubResource;
import com.microsoft.azure.management.compute.AvailabilitySet;
import com.microsoft.azure.management.compute.VirtualMachine;
import com.microsoft.azure.management.compute.VirtualMachines;
import com.microsoft.azure.management.compute.implementation.api.AvailabilitySetInner;
import com.microsoft.azure.management.compute.implementation.api.AvailabilitySetsInner;
import com.microsoft.azure.management.compute.implementation.api.InstanceViewStatus;
import com.microsoft.azure.management.resources.ResourceGroups;
import com.microsoft.azure.management.resources.fluentcore.arm.ResourceLazyList;
import com.microsoft.azure.management.resources.fluentcore.arm.models.implementation.GroupableResourceImpl;
import com.microsoft.azure.management.resources.fluentcore.model.Provisionable;
import com.microsoft.rest.ServiceResponse;

import java.util.ArrayList;
import java.util.List;

class AvailabilitySetImpl
        extends GroupableResourceImpl<AvailabilitySet, AvailabilitySetInner, AvailabilitySetImpl>
        implements
        AvailabilitySet,
        AvailabilitySet.DefinitionBlank,
        AvailabilitySet.DefinitionWithGroup,
        AvailabilitySet.DefinitionCreatable {
    private String name;
    private List<String> idOfVMsInSet;
    private List<VirtualMachine> vmsInSet;

    // Fluent collections this model depends on.
    private final VirtualMachines virtualMachines;

    // The client to make AvailabilitySet Management API calls
    private final AvailabilitySetsInner client;

    AvailabilitySetImpl(String name, AvailabilitySetInner innerModel,
                               final AvailabilitySetsInner client,
                               final ResourceGroups resourceGroups,
                               final VirtualMachines virtualMachines) {
        super(innerModel.id(), innerModel, resourceGroups);
        this.name = name;
        this.client = client;
        this.virtualMachines = virtualMachines;
    }

    @Override
    public Integer updateDomainCount() {
        return this.inner().platformUpdateDomainCount();
    }

    @Override
    public Integer FaultDomainCount() {
        return this.inner().platformFaultDomainCount();
    }

    @Override
    public List<String> virtualMachineIds() {
        if (idOfVMsInSet == null) {
            idOfVMsInSet = new ArrayList<>();
            for (SubResource resource : this.inner().virtualMachines()) {
                idOfVMsInSet.add(resource.id());
            }
        }

        return idOfVMsInSet;
    }

    @Override
    public List<VirtualMachine> virtualMachines() throws Exception {
        if (vmsInSet == null) {
            vmsInSet = new ResourceLazyList<>(virtualMachineIds(), new ResourceLazyList.Loader<VirtualMachine>() {
                @Override
                public VirtualMachine load(String resourceGroupName, String resourceName) throws Exception {
                    return virtualMachines.get(resourceGroupName, resourceName);
                }
            });
        }
        return vmsInSet;
    }

    @Override
    public List<InstanceViewStatus> statuses() {
        return this.inner().statuses();
    }

    @Override
    public String name() {
        // TODO: This method should be removed once once Runtime::Resource::setName is available.
        return this.name;
    }

    @Override
    public AvailabilitySet refresh() throws Exception {
<<<<<<< HEAD
        ServiceResponse<AvailabilitySetInner> response = client.get(this.resourceGroupName(), this.name());
=======
        ServiceResponse<AvailabilitySetInner> response = client.get(this.resourceGroup(), this.name());
>>>>>>> acbf4a0e
        this.setInner(response.getBody());
        this.idOfVMsInSet = null;
        this.vmsInSet = null;
        return this;
    }

    @Override
    public AvailabilitySetImpl withUpdateDomainCount(Integer updateDomainCount) {
        this.inner().setPlatformUpdateDomainCount(updateDomainCount);
        return this;
    }

    @Override
    public AvailabilitySetImpl withFaultDomainCount(Integer faultDomainCount) {
        this.inner().setPlatformFaultDomainCount(faultDomainCount);
        return this;
    }

    @Override
<<<<<<< HEAD
    public AvailabilitySetImpl provision() throws Exception {
        for (Provisionable<?> provisionable : prerequisites()) {
            provisionable.provision();
        }
        ServiceResponse<AvailabilitySetInner> response = this.client.createOrUpdate(this.resourceGroupName(), this.name(), this.inner());
=======
    public AvailabilitySetImpl create() throws Exception {
        ensureGroup();
        ServiceResponse<AvailabilitySetInner> response = this.client.createOrUpdate(this.resourceGroup(), this.name(), this.inner());
>>>>>>> acbf4a0e
        AvailabilitySetInner availabilitySetInner = response.getBody();
        this.setInner(availabilitySetInner);
        this.idOfVMsInSet = null;
        this.vmsInSet = null;
        return this;
    }
}<|MERGE_RESOLUTION|>--- conflicted
+++ resolved
@@ -10,7 +10,7 @@
 import com.microsoft.azure.management.resources.ResourceGroups;
 import com.microsoft.azure.management.resources.fluentcore.arm.ResourceLazyList;
 import com.microsoft.azure.management.resources.fluentcore.arm.models.implementation.GroupableResourceImpl;
-import com.microsoft.azure.management.resources.fluentcore.model.Provisionable;
+import com.microsoft.azure.management.resources.fluentcore.model.Creatable;
 import com.microsoft.rest.ServiceResponse;
 
 import java.util.ArrayList;
@@ -91,11 +91,7 @@
 
     @Override
     public AvailabilitySet refresh() throws Exception {
-<<<<<<< HEAD
         ServiceResponse<AvailabilitySetInner> response = client.get(this.resourceGroupName(), this.name());
-=======
-        ServiceResponse<AvailabilitySetInner> response = client.get(this.resourceGroup(), this.name());
->>>>>>> acbf4a0e
         this.setInner(response.getBody());
         this.idOfVMsInSet = null;
         this.vmsInSet = null;
@@ -115,17 +111,11 @@
     }
 
     @Override
-<<<<<<< HEAD
-    public AvailabilitySetImpl provision() throws Exception {
-        for (Provisionable<?> provisionable : prerequisites()) {
-            provisionable.provision();
+    public AvailabilitySetImpl create() throws Exception {
+        for (Creatable<?> provisionable : prerequisites().values()) {
+            provisionable.create();
         }
         ServiceResponse<AvailabilitySetInner> response = this.client.createOrUpdate(this.resourceGroupName(), this.name(), this.inner());
-=======
-    public AvailabilitySetImpl create() throws Exception {
-        ensureGroup();
-        ServiceResponse<AvailabilitySetInner> response = this.client.createOrUpdate(this.resourceGroup(), this.name(), this.inner());
->>>>>>> acbf4a0e
         AvailabilitySetInner availabilitySetInner = response.getBody();
         this.setInner(availabilitySetInner);
         this.idOfVMsInSet = null;
