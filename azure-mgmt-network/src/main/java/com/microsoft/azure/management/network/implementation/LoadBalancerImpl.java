/**
 * Copyright (c) Microsoft Corporation. All rights reserved.
 * Licensed under the MIT License. See License.txt in the project root for
 * license information.
 */
package com.microsoft.azure.management.network.implementation;

import java.util.ArrayList;
import java.util.Collection;
import java.util.Collections;
import java.util.HashMap;
import java.util.List;
import java.util.Map;
import java.util.Map.Entry;
import java.util.TreeMap;
import com.microsoft.azure.SubResource;
import com.microsoft.azure.management.network.Backend;
import com.microsoft.azure.management.network.Frontend;
import com.microsoft.azure.management.network.HttpProbe;
import com.microsoft.azure.management.network.InboundNatPool;
import com.microsoft.azure.management.network.InboundNatRule;
import com.microsoft.azure.management.network.LoadBalancer;
import com.microsoft.azure.management.network.LoadBalancingRule;
import com.microsoft.azure.management.network.NetworkInterface;
import com.microsoft.azure.management.network.NicIpConfiguration;
import com.microsoft.azure.management.network.Probe;
import com.microsoft.azure.management.network.TcpProbe;
import com.microsoft.azure.management.network.ProbeProtocol;
import com.microsoft.azure.management.network.PublicIpAddress;
import com.microsoft.azure.management.network.PublicIpAddress.DefinitionStages.WithGroup;
import com.microsoft.azure.management.network.SupportsNetworkInterfaces;
import com.microsoft.azure.management.network.TransportProtocol;
import com.microsoft.azure.management.resources.fluentcore.arm.ResourceUtils;
import com.microsoft.azure.management.resources.fluentcore.arm.models.implementation.GroupableResourceImpl;
import com.microsoft.azure.management.resources.fluentcore.model.Creatable;
<<<<<<< HEAD
import com.microsoft.azure.management.resources.fluentcore.model.Wrapper;
import com.microsoft.rest.ServiceCall;
import com.microsoft.rest.ServiceCallback;
=======
>>>>>>> 2351d8e7
import com.microsoft.rest.ServiceResponse;
import rx.Observable;
import rx.functions.Func1;

/**
 * Implementation of the LoadBalancer interface.
 */
class LoadBalancerImpl
    extends GroupableResourceImpl<
        LoadBalancer,
        LoadBalancerInner,
        LoadBalancerImpl,
        NetworkManager>
    implements
        LoadBalancer,
        LoadBalancer.Definition,
        LoadBalancer.Update {

    static final String DEFAULT = "default";
    private final LoadBalancersInner innerCollection;
    private final HashMap<String, String> nicsInBackends = new HashMap<>();
    private final HashMap<String, String> creatablePIPKeys = new HashMap<>();
    private final TreeMap<String, Backend> backends = new TreeMap<>();
    private final TreeMap<String, TcpProbe> tcpProbes = new TreeMap<>();
    private final TreeMap<String, HttpProbe> httpProbes = new TreeMap<>();
    private final TreeMap<String, LoadBalancingRule> loadBalancingRules = new TreeMap<>();
    private final TreeMap<String, Frontend> frontends = new TreeMap<>();
    private final TreeMap<String, InboundNatRule> inboundNatRules = new TreeMap<>();
    private final TreeMap<String, InboundNatPool> inboundNatPools = new TreeMap<>();

    LoadBalancerImpl(String name,
            final LoadBalancerInner innerModel,
            final LoadBalancersInner innerCollection,
            final NetworkManager networkManager) {
        super(name, innerModel, networkManager);
        this.innerCollection = innerCollection;
        initializeFrontendsFromInner();
        initializeProbesFromInner();
        initializeBackendsFromInner();
        initializeLoadBalancingRulesFromInner();
        initializeInboundNatRulesFromInner();
        initializeInboundNatPoolsFromInner();
    }

    // Verbs

    @Override
    public LoadBalancerImpl refresh() throws Exception {
        ServiceResponse<LoadBalancerInner> response =
            this.innerCollection.get(this.resourceGroupName(), this.name());
        this.setInner(response.getBody());
        initializeFrontendsFromInner();
        initializeProbesFromInner();
        initializeBackendsFromInner();
        initializeLoadBalancingRulesFromInner();
        initializeInboundNatRulesFromInner();
        initializeInboundNatPoolsFromInner();
        return this;
    }

    @Override
    public Observable<LoadBalancer> applyAsync() {
        return createAsync();
    }

    // Helpers

    // CreatorTaskGroup.ResourceCreator implementation

    @Override
    public LoadBalancer createResource() throws Exception {
        beforeCreating();
        ServiceResponse<LoadBalancerInner> response =
                this.innerCollection.createOrUpdate(this.resourceGroupName(), this.name(), this.inner());
        this.setInner(response.getBody());
        afterCreating();
        return this;
    }

    private <InnerT> List<InnerT> innersFromWrappers(
            Collection<? extends Wrapper<InnerT>> wrappers) {
        return innersFromWrappers(wrappers, null);
    }

    private <InnerT> List<InnerT> innersFromWrappers(
            Collection<? extends Wrapper<InnerT>> wrappers,
            List<InnerT> inners) {
        if (wrappers == null || wrappers.size() == 0) {
            return inners;
        } else {
            if (inners == null) {
                inners = new ArrayList<>();
            }

            for (Wrapper<InnerT> wrapper : wrappers) {
                inners.add(wrapper.inner());
            }

            return inners;
        }
    }

    private void beforeCreating()  {
        // Account for the newly created public IPs
        for (Entry<String, String> pipFrontendAssociation : this.creatablePIPKeys.entrySet()) {
            PublicIpAddress pip = (PublicIpAddress) this.createdResource(pipFrontendAssociation.getKey());
            if (pip != null) {
                withExistingPublicIpAddress(pip.id(), pipFrontendAssociation.getValue());
            }
        }
        this.creatablePIPKeys.clear();

        // Reset and update probes
        this.inner().withProbes(innersFromWrappers(this.httpProbes.values()));
        this.inner().withProbes(innersFromWrappers(this.tcpProbes.values(), this.inner().probes()));

        // Reset and update backends
        this.inner().withBackendAddressPools(innersFromWrappers(this.backends.values()));

        // Reset and update frontends
        this.inner().withFrontendIPConfigurations(innersFromWrappers(this.frontends.values()));

        // Reset and update inbound NAT rules
        this.inner().withInboundNatRules(innersFromWrappers(this.inboundNatRules.values()));
        for (InboundNatRule natRule : this.inboundNatRules.values()) {
            // Clear deleted frontend references
            SubResource frontendRef = natRule.inner().frontendIPConfiguration();
            if (frontendRef != null
                    && !this.frontends().containsKey(ResourceUtils.nameFromResourceId(frontendRef.id()))) {
                natRule.inner().withFrontendIPConfiguration(null);
            }
        }

        // Reset and update inbound NAT pools
        this.inner().withInboundNatPools(innersFromWrappers(this.inboundNatPools.values()));
        for (InboundNatPool natPool : this.inboundNatPools.values()) {
            // Clear deleted frontend references
            SubResource frontendRef = natPool.inner().frontendIPConfiguration();
            if (frontendRef != null
                    && !this.frontends().containsKey(ResourceUtils.nameFromResourceId(frontendRef.id()))) {
                natPool.inner().withFrontendIPConfiguration(null);
            }
        }

        // Reset and update load balancing rules
        this.inner().withLoadBalancingRules(innersFromWrappers(this.loadBalancingRules.values()));
        for (LoadBalancingRule lbRule : this.loadBalancingRules.values()) {
            // Clear deleted frontend references
            SubResource frontendRef = lbRule.inner().frontendIPConfiguration();
            if (frontendRef != null
                    && !this.frontends().containsKey(ResourceUtils.nameFromResourceId(frontendRef.id()))) {
                lbRule.inner().withFrontendIPConfiguration(null);
            }

            // Clear deleted backend references
            SubResource backendRef = lbRule.inner().backendAddressPool();
            if (backendRef != null
                    && !this.backends().containsKey(ResourceUtils.nameFromResourceId(backendRef.id()))) {
                lbRule.inner().withBackendAddressPool(null);
            }

            // Clear deleted probe references
            SubResource probeRef = lbRule.inner().probe();
            if (probeRef != null
                    && !this.httpProbes().containsKey(ResourceUtils.nameFromResourceId(probeRef.id()))
                    && !this.tcpProbes().containsKey(ResourceUtils.nameFromResourceId(probeRef.id()))) {
                lbRule.inner().withProbe(null);
            }
        }
    }

    private void afterCreating() throws Exception {
        // Update the NICs to point to the backend pool
        for (Entry<String, String> nicInBackend : this.nicsInBackends.entrySet()) {
            String nicId = nicInBackend.getKey();
            String backendName = nicInBackend.getValue();
            NetworkInterface nic = this.myManager().networkInterfaces().getById(nicId);
            NicIpConfiguration nicIp = nic.primaryIpConfiguration();
            nic.update()
                .updateIpConfiguration(nicIp.name())
                    .withExistingLoadBalancer(this)
                    .withBackendAddressPool(backendName)
                    .parent()
                .apply();
        }

        this.nicsInBackends.clear();
        this.refresh();
    }

    private void initializeFrontendsFromInner() {
        this.frontends.clear();
        List<FrontendIPConfigurationInner> frontendsInner = this.inner().frontendIPConfigurations();
        if (frontendsInner != null) {
            for (FrontendIPConfigurationInner frontendInner : frontendsInner) {
                FrontendImpl frontend = new FrontendImpl(frontendInner, this);
                this.frontends.put(frontendInner.name(), frontend);
            }
        }
    }

    private void initializeBackendsFromInner() {
        this.backends.clear();
        List<BackendAddressPoolInner> backendsInner = this.inner().backendAddressPools();
        if (backendsInner != null) {
            for (BackendAddressPoolInner backendInner : backendsInner) {
                BackendImpl backend = new BackendImpl(backendInner, this);
                this.backends.put(backendInner.name(), backend);
            }
        }
    }

    private void initializeProbesFromInner() {
        this.httpProbes.clear();
        this.tcpProbes.clear();
        if (this.inner().probes() != null) {
            for (ProbeInner probeInner : this.inner().probes()) {
                ProbeImpl probe = new ProbeImpl(probeInner, this);
                if (probeInner.protocol().equals(ProbeProtocol.TCP)) {
                    this.tcpProbes.put(probeInner.name(), probe);
                } else if (probeInner.protocol().equals(ProbeProtocol.HTTP)) {
                    this.httpProbes.put(probeInner.name(), probe);
                }
            }
        }
    }

    private void initializeLoadBalancingRulesFromInner() {
        this.loadBalancingRules.clear();
        List<LoadBalancingRuleInner> rulesInner = this.inner().loadBalancingRules();
        if (rulesInner != null) {
            for (LoadBalancingRuleInner ruleInner : rulesInner) {
                LoadBalancingRuleImpl rule = new LoadBalancingRuleImpl(ruleInner, this);
                this.loadBalancingRules.put(ruleInner.name(), rule);
            }
        }
    }

    private void initializeInboundNatPoolsFromInner() {
        this.inboundNatPools.clear();
        List<InboundNatPoolInner> inners = this.inner().inboundNatPools();
        if (inners != null) {
            for (InboundNatPoolInner inner : inners) {
                InboundNatPoolImpl wrapper = new InboundNatPoolImpl(inner, this);
                this.inboundNatPools.put(wrapper.name(), wrapper);
            }
        }
    }

    private void initializeInboundNatRulesFromInner() {
        this.inboundNatRules.clear();
        List<InboundNatRuleInner> rulesInner = this.inner().inboundNatRules();
        if (rulesInner != null) {
            for (InboundNatRuleInner ruleInner : rulesInner) {
                InboundNatRuleImpl rule = new InboundNatRuleImpl(ruleInner, this);
                this.inboundNatRules.put(ruleInner.name(), rule);
            }
        }
    }

    NetworkManager myManager() {
        return this.myManager;
    }

    String futureResourceId() {
        return new StringBuilder()
                .append(super.resourceIdBase())
                .append("/providers/Microsoft.Network/loadBalancers/")
                .append(this.name()).toString();
    }

    LoadBalancerImpl withFrontend(FrontendImpl frontend) {
        this.frontends.put(frontend.name(), frontend);
        return this;
    }

    LoadBalancerImpl withProbe(ProbeImpl probe) {
        if (probe.protocol() == ProbeProtocol.HTTP) {
            httpProbes.put(probe.name(), probe);
        } else if (probe.protocol() == ProbeProtocol.TCP) {
            tcpProbes.put(probe.name(), probe);
        }
        return this;
    }

    LoadBalancerImpl withLoadBalancingRule(LoadBalancingRuleImpl loadBalancingRule) {
        this.loadBalancingRules.put(loadBalancingRule.name(), loadBalancingRule);
        return this;
    }

    LoadBalancerImpl withInboundNatRule(InboundNatRuleImpl inboundNatRule) {
        this.inboundNatRules.put(inboundNatRule.name(), inboundNatRule);
        return this;
    }

    LoadBalancerImpl withInboundNatPool(InboundNatPoolImpl inboundNatPool) {
        this.inboundNatPools.put(inboundNatPool.name(), inboundNatPool);
        return this;
    }

    LoadBalancerImpl withBackend(BackendImpl backend) {
        this.backends.put(backend.name(), backend);
        return this;
    }

    // Withers (fluent)

    @Override
    public LoadBalancerImpl withNewPublicIpAddress() {
        // Autogenerated DNS leaf label for the PIP
        String dnsLeafLabel = this.name().toLowerCase().replace("\\s", "");
        return withNewPublicIpAddress(dnsLeafLabel);
    }

    @Override
    public LoadBalancerImpl withNewPublicIpAddress(String dnsLeafLabel) {
        WithGroup precreatablePIP = myManager().publicIpAddresses().define(dnsLeafLabel)
                .withRegion(this.regionName());
        Creatable<PublicIpAddress> creatablePip;
        if (super.creatableGroup == null) {
            creatablePip = precreatablePIP.withExistingResourceGroup(this.resourceGroupName());
        } else {
            creatablePip = precreatablePIP.withNewResourceGroup(super.creatableGroup);
        }

        return withNewPublicIpAddress(creatablePip);
    }

    @Override
    public final LoadBalancerImpl withNewPublicIpAddress(Creatable<PublicIpAddress> creatablePIP) {
        this.creatablePIPKeys.put(creatablePIP.key(), DEFAULT);
        this.addCreatableDependency(creatablePIP);
        return this;
    }

    @Override
    public LoadBalancerImpl withExistingPublicIpAddresses(PublicIpAddress... publicIpAddresses) {
        for (PublicIpAddress pip : publicIpAddresses) {
            withExistingPublicIpAddress(pip.id(), DEFAULT);
        }

        return this;
    }

    private LoadBalancerImpl withExistingPublicIpAddress(String resourceId, String frontendName) {
        if (frontendName == null) {
            frontendName = DEFAULT;
        }

        return this.defineInternetFrontend(frontendName)
                .withExistingPublicIpAddress(resourceId)
                .attach();
    }

    private LoadBalancerImpl withExistingVirtualMachine(SupportsNetworkInterfaces vm, String backendName) {
        if (backendName == null) {
            backendName = DEFAULT;
        }

        this.defineBackend(backendName).attach();
        if (vm.primaryNetworkInterfaceId() != null) {
            this.nicsInBackends.put(vm.primaryNetworkInterfaceId(), backendName.toLowerCase());
        }

        return this;
    }

    @Override
    public LoadBalancerImpl withExistingVirtualMachines(SupportsNetworkInterfaces... vms) {
        if (vms != null) {
            for (SupportsNetworkInterfaces vm : vms) {
                withExistingVirtualMachine(vm, null);
            }
        }
        return this;
    }

    @Override
    public LoadBalancerImpl withLoadBalancingRule(int frontendPort, TransportProtocol protocol, int backendPort) {
        this.defineLoadBalancingRule(DEFAULT)
            .withFrontendPort(frontendPort)
            .withFrontend(DEFAULT)
            .withBackendPort(backendPort)
            .withBackend(DEFAULT)
            .withProtocol(protocol)
            .withProbe(DEFAULT)
            .attach();
        return this;
    }

    @Override
    public LoadBalancerImpl withLoadBalancingRule(int port, TransportProtocol protocol) {
        return withLoadBalancingRule(port, protocol, port);
    }

    @Override
    public LoadBalancerImpl withTcpProbe(int port) {
        return this.defineTcpProbe(DEFAULT)
                .withPort(port)
                .attach();
    }

    @Override
    public LoadBalancerImpl withHttpProbe(String path) {
        return this.defineHttpProbe(DEFAULT)
                .withRequestPath(path)
                .withPort(80)
                .attach();
    }

    @Override
    public ProbeImpl defineTcpProbe(String name) {
        Probe probe = this.tcpProbes.get(name);
        if (probe == null) {
            ProbeInner inner = new ProbeInner()
                .withName(name)
                .withProtocol(ProbeProtocol.TCP);
            return new ProbeImpl(inner, this);
        } else {
            return (ProbeImpl) probe;
        }
    }

    @Override
    public ProbeImpl defineHttpProbe(String name) {
        Probe probe = this.httpProbes.get(name);
        if (probe == null) {
            ProbeInner inner = new ProbeInner()
                .withName(name)
                .withProtocol(ProbeProtocol.HTTP)
                .withPort(80);
            return new ProbeImpl(inner, this);
        } else {
            return (ProbeImpl) probe;
        }
    }

    @Override
    public LoadBalancingRuleImpl defineLoadBalancingRule(String name) {
        LoadBalancingRule lbRule = this.loadBalancingRules.get(name);
        if (lbRule == null) {
            LoadBalancingRuleInner inner = new LoadBalancingRuleInner()
                .withName(name);
            return new LoadBalancingRuleImpl(inner, this);
        } else {
            return (LoadBalancingRuleImpl) lbRule;
        }
    }

    @Override
    public InboundNatRuleImpl defineInboundNatRule(String name) {
        InboundNatRule natRule = this.inboundNatRules.get(name);
        if (natRule == null) {
            InboundNatRuleInner inner = new InboundNatRuleInner()
                    .withName(name);
            return new InboundNatRuleImpl(inner, this);
        } else {
            return (InboundNatRuleImpl) natRule;
        }
    }

    @Override
    public InboundNatPoolImpl defineInboundNatPool(String name) {
        InboundNatPool natPool = this.inboundNatPools.get(name);
        if (natPool == null) {
            InboundNatPoolInner inner = new InboundNatPoolInner()
                    .withName(name);
            return new InboundNatPoolImpl(inner, this);
        } else {
            return (InboundNatPoolImpl) natPool;
        }
    }

    @Override
    public FrontendImpl defineInternetFrontend(String name) {
        Frontend frontend = this.frontends.get(name);
        if (frontend == null) {
            FrontendIPConfigurationInner inner = new FrontendIPConfigurationInner()
                    .withName(name);
            return new FrontendImpl(inner, this);
        } else {
            return (FrontendImpl) frontend;
        }
    }

    @Override
    public BackendImpl defineBackend(String name) {
        Backend backend = this.backends.get(name);
        if (backend == null) {
            BackendAddressPoolInner inner = new BackendAddressPoolInner()
                    .withName(name);
            return new BackendImpl(inner, this);
        } else {
            return (BackendImpl) backend;
        }
    }

    @Override
    public LoadBalancerImpl withoutFrontend(String name) {
        Frontend frontend = this.frontends.get(name);
        this.frontends.remove(name);

        final String frontendId;
        if (frontend != null) {
            frontendId = frontend.inner().id();
        } else {
            frontendId = null;
        }

        // Remove references from inbound NAT rules
        List<InboundNatRuleInner> natRulesInner = this.inner().inboundNatRules();
        if (natRulesInner != null && frontendId != null) {
            for (InboundNatRuleInner natRuleInner : natRulesInner) {
                final SubResource frontendRef = natRuleInner.frontendIPConfiguration();
                if (frontendRef != null && frontendRef.id().equalsIgnoreCase(frontendId)) {
                    natRuleInner.withFrontendIPConfiguration(null);
                }
            }
        }

        return this;
    }

<<<<<<< HEAD
    @Override
    public LoadBalancerImpl withoutProbe(String name) {
        if (this.httpProbes.containsKey(name)) {
            this.httpProbes.remove(name);
        } else if (this.tcpProbes.containsKey(name)) {
            this.tcpProbes.remove(name);
        }

        List<ProbeInner> probes = this.inner().probes();
        if (probes != null) {
            for (int i = 0; i < probes.size(); i++) {
                if (probes.get(i).name().equalsIgnoreCase(name)) {
                    probes.remove(i);
                    break;
                }
            }
        }

        return this;
    }

    @Override
    public ProbeImpl updateTcpProbe(String name) {
        return (ProbeImpl) this.tcpProbes.get(name);
    }

    @Override
    public BackendImpl updateBackend(String name) {
        return (BackendImpl) this.backends.get(name);
    }

    @Override
    public FrontendImpl updateInternetFrontend(String name) {
        return (FrontendImpl) this.frontends.get(name);
    }

    @Override
    public InboundNatRuleImpl updateInboundNatRule(String name) {
        return (InboundNatRuleImpl) this.inboundNatRules.get(name);
    }

    @Override
    public InboundNatPoolImpl updateInboundNatPool(String name) {
        return (InboundNatPoolImpl) this.inboundNatPools.get(name);
    }

    @Override
    public ProbeImpl updateHttpProbe(String name) {
        return (ProbeImpl) this.httpProbes.get(name);
    }

    @Override
    public LoadBalancingRuleImpl updateLoadBalancingRule(String name) {
        return (LoadBalancingRuleImpl) this.loadBalancingRules.get(name);
    }

    @Override
    public LoadBalancerImpl withoutLoadBalancingRule(String name) {
        this.loadBalancingRules.remove(name);
        return this;
    }

=======
    // CreatorTaskGroup.ResourceCreator implementation
>>>>>>> 2351d8e7
    @Override
    public LoadBalancerImpl withoutInboundNatRule(String name) {
        this.inboundNatRules.remove(name);
        return this;
    }

    @Override
    public LoadBalancerImpl withoutBackend(String name) {
        this.backends.remove(name);
        return this;
    }

    @Override
    public Update withoutInboundNatPool(String name) {
        this.inboundNatPools.remove(name);
        return this;
    }

    // Getters

    @Override
    public Map<String, Backend> backends() {
        return Collections.unmodifiableMap(this.backends);
    }

    @Override
    public Map<String, InboundNatPool> inboundNatPools() {
        return Collections.unmodifiableMap(this.inboundNatPools);
    }

    @Override
    public Map<String, TcpProbe> tcpProbes() {
        return Collections.unmodifiableMap(this.tcpProbes);
    }

    @Override
    public Map<String, Frontend> frontends() {
        return Collections.unmodifiableMap(this.frontends);
    }

    @Override
    public Map<String, InboundNatRule> inboundNatRules() {
        return Collections.unmodifiableMap(this.inboundNatRules);
    }

    @Override
    public Map<String, HttpProbe> httpProbes() {
        return Collections.unmodifiableMap(this.httpProbes);
    }

    @Override
    public Map<String, LoadBalancingRule> loadBalancingRules() {
        return Collections.unmodifiableMap(this.loadBalancingRules);
    }

    @Override
    public List<String> publicIpAddressIds() {
        List<String> publicIpAddressIds = new ArrayList<>();
        if (this.inner().frontendIPConfigurations() != null) {
            for (FrontendIPConfigurationInner frontEndIpConfig : this.inner().frontendIPConfigurations()) {
                publicIpAddressIds.add(frontEndIpConfig.publicIPAddress().id());
            }
        }
        return Collections.unmodifiableList(publicIpAddressIds);
    }

    public Observable<LoadBalancer> createResourceAsync()  {
        final LoadBalancer self = this;
        beforeCreating();
        return this.innerCollection.createOrUpdateAsync(this.resourceGroupName(), this.name(), this.inner())
                .flatMap(new Func1<ServiceResponse<LoadBalancerInner>, Observable<LoadBalancer>>() {
                    @Override
                    public Observable<LoadBalancer> call(ServiceResponse<LoadBalancerInner> loadBalancerInner) {
                        setInner(loadBalancerInner.getBody());
                        try {
                            afterCreating();
                            return Observable.just(self);
                        } catch (Exception e) {
                            return Observable.error(e);
                        }
                    }
                });
    }
}<|MERGE_RESOLUTION|>--- conflicted
+++ resolved
@@ -33,12 +33,7 @@
 import com.microsoft.azure.management.resources.fluentcore.arm.ResourceUtils;
 import com.microsoft.azure.management.resources.fluentcore.arm.models.implementation.GroupableResourceImpl;
 import com.microsoft.azure.management.resources.fluentcore.model.Creatable;
-<<<<<<< HEAD
 import com.microsoft.azure.management.resources.fluentcore.model.Wrapper;
-import com.microsoft.rest.ServiceCall;
-import com.microsoft.rest.ServiceCallback;
-=======
->>>>>>> 2351d8e7
 import com.microsoft.rest.ServiceResponse;
 import rx.Observable;
 import rx.functions.Func1;
@@ -560,138 +555,6 @@
         }
 
         return this;
-    }
-
-<<<<<<< HEAD
-    @Override
-    public LoadBalancerImpl withoutProbe(String name) {
-        if (this.httpProbes.containsKey(name)) {
-            this.httpProbes.remove(name);
-        } else if (this.tcpProbes.containsKey(name)) {
-            this.tcpProbes.remove(name);
-        }
-
-        List<ProbeInner> probes = this.inner().probes();
-        if (probes != null) {
-            for (int i = 0; i < probes.size(); i++) {
-                if (probes.get(i).name().equalsIgnoreCase(name)) {
-                    probes.remove(i);
-                    break;
-                }
-            }
-        }
-
-        return this;
-    }
-
-    @Override
-    public ProbeImpl updateTcpProbe(String name) {
-        return (ProbeImpl) this.tcpProbes.get(name);
-    }
-
-    @Override
-    public BackendImpl updateBackend(String name) {
-        return (BackendImpl) this.backends.get(name);
-    }
-
-    @Override
-    public FrontendImpl updateInternetFrontend(String name) {
-        return (FrontendImpl) this.frontends.get(name);
-    }
-
-    @Override
-    public InboundNatRuleImpl updateInboundNatRule(String name) {
-        return (InboundNatRuleImpl) this.inboundNatRules.get(name);
-    }
-
-    @Override
-    public InboundNatPoolImpl updateInboundNatPool(String name) {
-        return (InboundNatPoolImpl) this.inboundNatPools.get(name);
-    }
-
-    @Override
-    public ProbeImpl updateHttpProbe(String name) {
-        return (ProbeImpl) this.httpProbes.get(name);
-    }
-
-    @Override
-    public LoadBalancingRuleImpl updateLoadBalancingRule(String name) {
-        return (LoadBalancingRuleImpl) this.loadBalancingRules.get(name);
-    }
-
-    @Override
-    public LoadBalancerImpl withoutLoadBalancingRule(String name) {
-        this.loadBalancingRules.remove(name);
-        return this;
-    }
-
-=======
-    // CreatorTaskGroup.ResourceCreator implementation
->>>>>>> 2351d8e7
-    @Override
-    public LoadBalancerImpl withoutInboundNatRule(String name) {
-        this.inboundNatRules.remove(name);
-        return this;
-    }
-
-    @Override
-    public LoadBalancerImpl withoutBackend(String name) {
-        this.backends.remove(name);
-        return this;
-    }
-
-    @Override
-    public Update withoutInboundNatPool(String name) {
-        this.inboundNatPools.remove(name);
-        return this;
-    }
-
-    // Getters
-
-    @Override
-    public Map<String, Backend> backends() {
-        return Collections.unmodifiableMap(this.backends);
-    }
-
-    @Override
-    public Map<String, InboundNatPool> inboundNatPools() {
-        return Collections.unmodifiableMap(this.inboundNatPools);
-    }
-
-    @Override
-    public Map<String, TcpProbe> tcpProbes() {
-        return Collections.unmodifiableMap(this.tcpProbes);
-    }
-
-    @Override
-    public Map<String, Frontend> frontends() {
-        return Collections.unmodifiableMap(this.frontends);
-    }
-
-    @Override
-    public Map<String, InboundNatRule> inboundNatRules() {
-        return Collections.unmodifiableMap(this.inboundNatRules);
-    }
-
-    @Override
-    public Map<String, HttpProbe> httpProbes() {
-        return Collections.unmodifiableMap(this.httpProbes);
-    }
-
-    @Override
-    public Map<String, LoadBalancingRule> loadBalancingRules() {
-        return Collections.unmodifiableMap(this.loadBalancingRules);
-    }
-
-    @Override
-    public List<String> publicIpAddressIds() {
-        List<String> publicIpAddressIds = new ArrayList<>();
-        if (this.inner().frontendIPConfigurations() != null) {
-            for (FrontendIPConfigurationInner frontEndIpConfig : this.inner().frontendIPConfigurations()) {
-                publicIpAddressIds.add(frontEndIpConfig.publicIPAddress().id());
-            }
-        }
-        return Collections.unmodifiableList(publicIpAddressIds);
     }
 
     public Observable<LoadBalancer> createResourceAsync()  {
@@ -711,4 +574,132 @@
                     }
                 });
     }
+
+    @Override
+    public LoadBalancerImpl withoutProbe(String name) {
+        if (this.httpProbes.containsKey(name)) {
+            this.httpProbes.remove(name);
+        } else if (this.tcpProbes.containsKey(name)) {
+            this.tcpProbes.remove(name);
+        }
+
+        List<ProbeInner> probes = this.inner().probes();
+        if (probes != null) {
+            for (int i = 0; i < probes.size(); i++) {
+                if (probes.get(i).name().equalsIgnoreCase(name)) {
+                    probes.remove(i);
+                    break;
+                }
+            }
+        }
+
+        return this;
+    }
+
+    @Override
+    public ProbeImpl updateTcpProbe(String name) {
+        return (ProbeImpl) this.tcpProbes.get(name);
+    }
+
+    @Override
+    public BackendImpl updateBackend(String name) {
+        return (BackendImpl) this.backends.get(name);
+    }
+
+    @Override
+    public FrontendImpl updateInternetFrontend(String name) {
+        return (FrontendImpl) this.frontends.get(name);
+    }
+
+    @Override
+    public InboundNatRuleImpl updateInboundNatRule(String name) {
+        return (InboundNatRuleImpl) this.inboundNatRules.get(name);
+    }
+
+    @Override
+    public InboundNatPoolImpl updateInboundNatPool(String name) {
+        return (InboundNatPoolImpl) this.inboundNatPools.get(name);
+    }
+
+    @Override
+    public ProbeImpl updateHttpProbe(String name) {
+        return (ProbeImpl) this.httpProbes.get(name);
+    }
+
+    @Override
+    public LoadBalancingRuleImpl updateLoadBalancingRule(String name) {
+        return (LoadBalancingRuleImpl) this.loadBalancingRules.get(name);
+    }
+
+    @Override
+    public LoadBalancerImpl withoutLoadBalancingRule(String name) {
+        this.loadBalancingRules.remove(name);
+        return this;
+    }
+
+    @Override
+    public LoadBalancerImpl withoutInboundNatRule(String name) {
+        this.inboundNatRules.remove(name);
+        return this;
+    }
+
+    @Override
+    public LoadBalancerImpl withoutBackend(String name) {
+        this.backends.remove(name);
+        return this;
+    }
+
+    @Override
+    public Update withoutInboundNatPool(String name) {
+        this.inboundNatPools.remove(name);
+        return this;
+    }
+
+    // Getters
+
+    @Override
+    public Map<String, Backend> backends() {
+        return Collections.unmodifiableMap(this.backends);
+    }
+
+    @Override
+    public Map<String, InboundNatPool> inboundNatPools() {
+        return Collections.unmodifiableMap(this.inboundNatPools);
+    }
+
+    @Override
+    public Map<String, TcpProbe> tcpProbes() {
+        return Collections.unmodifiableMap(this.tcpProbes);
+    }
+
+    @Override
+    public Map<String, Frontend> frontends() {
+        return Collections.unmodifiableMap(this.frontends);
+    }
+
+    @Override
+    public Map<String, InboundNatRule> inboundNatRules() {
+        return Collections.unmodifiableMap(this.inboundNatRules);
+    }
+
+    @Override
+    public Map<String, HttpProbe> httpProbes() {
+        return Collections.unmodifiableMap(this.httpProbes);
+    }
+
+    @Override
+    public Map<String, LoadBalancingRule> loadBalancingRules() {
+        return Collections.unmodifiableMap(this.loadBalancingRules);
+    }
+
+    @Override
+    public List<String> publicIpAddressIds() {
+        List<String> publicIpAddressIds = new ArrayList<>();
+        if (this.inner().frontendIPConfigurations() != null) {
+            for (FrontendIPConfigurationInner frontEndIpConfig : this.inner().frontendIPConfigurations()) {
+                publicIpAddressIds.add(frontEndIpConfig.publicIPAddress().id());
+            }
+        }
+        return Collections.unmodifiableList(publicIpAddressIds);
+    }
 }