/**
 * Copyright (c) Microsoft Corporation. All rights reserved.
 * Licensed under the MIT License. See License.txt in the project root for
 * license information.
 */
package com.microsoft.azure.management;

import com.microsoft.azure.AzureEnvironment;
import com.microsoft.azure.CloudException;
import com.microsoft.azure.PagedList;
import com.microsoft.azure.credentials.ApplicationTokenCredentials;
import com.microsoft.azure.management.compute.VirtualMachineImage;
import com.microsoft.azure.management.compute.VirtualMachineOffer;
import com.microsoft.azure.management.compute.VirtualMachinePublisher;
import com.microsoft.azure.management.compute.VirtualMachineSku;
import com.microsoft.azure.management.resources.Deployment;
import com.microsoft.azure.management.resources.DeploymentMode;
import com.microsoft.azure.management.resources.GenericResource;
import com.microsoft.azure.management.resources.Subscriptions;
import com.microsoft.azure.management.resources.fluentcore.arm.Region;
import com.microsoft.azure.management.storage.SkuName;
import com.microsoft.azure.management.storage.StorageAccount;
import okhttp3.logging.HttpLoggingInterceptor.Level;
import org.junit.Assert;
import org.junit.Before;
import org.junit.Test;

import java.io.File;
import java.io.IOException;
import java.util.List;

public class AzureTests {
    private static final ApplicationTokenCredentials CREDENTIALS = new ApplicationTokenCredentials(
            System.getenv("client-id"),
            System.getenv("domain"),
            System.getenv("secret"),
            AzureEnvironment.AZURE);
    private static final String SUBSCRIPTION_ID = System.getenv("arm.subscriptionid");
    private Subscriptions subscriptions;
    private Azure azure;

    public static void main(String[] args) throws IOException, CloudException {
        final File credFile = new File("my.azureauth");
        Azure azure = Azure.authenticate(credFile).withDefaultSubscription();

        try {
            System.out.println(String.valueOf(azure.resourceGroups().list().size()));
        } catch (com.microsoft.rest.RestException e) {
            e.printStackTrace();
        }

        Azure.configure().withLogLevel(Level.BASIC).authenticate(credFile);
        System.out.println("Selected subscription: " + azure.subscriptionId());
        try {
            System.out.println(String.valueOf(azure.resourceGroups().list().size()));
        } catch (com.microsoft.rest.RestException e) {
            e.printStackTrace();
        }

        final File authFileNoSubscription = new File("nosub.azureauth");
        azure = Azure.authenticate(authFileNoSubscription).withDefaultSubscription();
        System.out.println("Selected subscription: " + azure.subscriptionId());
        try {
            System.out.println(String.valueOf(azure.resourceGroups().list().size()));
        } catch (com.microsoft.rest.RestException e) {
            e.printStackTrace();
        }
    }

    @Before
    public void setup() throws Exception {
        // Authenticate based on credentials instance
        Azure.Authenticated azureAuthed = Azure.configure()
                .withLogLevel(Level.BODY)
                .withUserAgent("AzureTests")
                .authenticate(CREDENTIALS);

        subscriptions = azureAuthed.subscriptions();
        // Try to authenticate based on file if present
        File authFile = new File("my.azureauth");
        if (authFile.exists()) {
            this.azure = Azure.configure()
                    .withLogLevel(Level.BODY)
                    .withUserAgent("AzureTests")
                    .authenticate(new File("my.azureauth"))
                    .withDefaultSubscription();
        } else {
            azure = azureAuthed.withSubscription(SUBSCRIPTION_ID);
        }
    }

    /**
     * Tests ARM template deployments.
     * @throws IOException
     * @throws CloudException
     */
    @Test public void testDeployments() throws Exception {
        String testId = String.valueOf(System.currentTimeMillis());
        List<Deployment> deployments = azure.deployments().list();
        System.out.println("Deployments: " + deployments.size());
        Deployment deployment = azure.deployments()
            .define("depl" + testId)
            .withNewResourceGroup("rg" + testId, Region.US_WEST)
            .withTemplateLink(
                    "https://raw.githubusercontent.com/Azure/azure-quickstart-templates/master/101-vnet-two-subnets/azuredeploy.json",
                    "1.0.0.0")
            .withParametersLink(
                    "https://raw.githubusercontent.com/Azure/azure-quickstart-templates/master/101-vnet-two-subnets/azuredeploy.parameters.json",
                    "1.0.0.0")
            .withMode(DeploymentMode.COMPLETE)
            .create();
        System.out.println("Created deployment: " + deployment.correlationId());

        azure.resourceGroups().deleteByName("rg" + testId);
    }


    /**
     * Tests basic generic resources retrieval.
     * @throws Exception
     */
    @Test public void testGenericResources() throws Exception {
        PagedList<GenericResource> resources = azure.genericResources().listByGroup("sdkpriv");
        GenericResource firstResource = resources.get(0);
        GenericResource resourceById = azure.genericResources().getById(firstResource.id());
        GenericResource resourceByDetails = azure.genericResources().get(
                firstResource.resourceGroupName(),
                firstResource.resourceProviderNamespace(),
                firstResource.resourceType(),
                firstResource.name());
        Assert.assertTrue(resourceById.id().equalsIgnoreCase(resourceByDetails.id()));
    }

    /**
     * Tests VM images.
     * @throws IOException
     * @throws CloudException
     */
    @Test public void testVMImages() throws CloudException, IOException {
        List<VirtualMachinePublisher> publishers = azure.virtualMachineImages().publishers().listByRegion(Region.US_WEST);
        Assert.assertTrue(publishers.size() > 0);
        for (VirtualMachinePublisher p : publishers) {
            System.out.println(String.format("Publisher name: %s, region: %s", p.name(), p.region()));
            try {
                for (VirtualMachineOffer o : p.offers().list()) {
                    System.out.println(String.format("\tOffer name: %s", o.name()));
                    try {
                        for (VirtualMachineSku s : o.skus().list()) {
                            System.out.println(String.format("\t\tSku name: %s", s.name()));
                        }
                    } catch (com.microsoft.rest.RestException e) {
                        e.printStackTrace();
                    }
                }
            } catch (com.microsoft.rest.RestException e) {
                e.printStackTrace();
            }
        }
        List<VirtualMachineImage> images = azure.virtualMachineImages().listByRegion(Region.US_WEST);
        Assert.assertTrue(images.size() > 0);
    }

    /**
     * Tests the network security group implementation.
     * @throws Exception
     */
    @Test
    public void testNetworkSecurityGroups() throws Exception {
        new TestNSG().runTest(azure.networkSecurityGroups(), azure.resourceGroups());
    }

    /**
     * Tests the inbound NAT rule support in load balancers.
     * @throws Exception
     */
    @Test
    public void testLoadBalancersNatRules() throws Exception {
        new TestLoadBalancer.InternetWithNatRule(
                azure.publicIpAddresses(),
                azure.virtualMachines(),
                azure.networks())
            .runTest(azure.loadBalancers(), azure.resourceGroups());
    }

    /**
     * Tests the inbound NAT pool support in load balancers.
     * @throws Exception
     */
    @Test
    public void testLoadBalancersNatPools() throws Exception {
        new TestLoadBalancer.InternetWithNatPool(
                azure.publicIpAddresses(),
                azure.virtualMachines(),
                azure.networks())
        .runTest(azure.loadBalancers(), azure.resourceGroups());
    }

    /**
     * Tests the minimum internet-facing load balancer.
     * @throws Exception
     */
    @Test
    public void testLoadBalancersInternetMinimum() throws Exception {
        new TestLoadBalancer.InternetMinimal(
                azure.publicIpAddresses(),
                azure.virtualMachines(),
                azure.networks())
            .runTest(azure.loadBalancers(),  azure.resourceGroups());
    }

    /**
     * Tests the minimum internal load balancer.
     * @throws Exception
     */
    @Test
    public void testLoadBalancersInternalMinimum() throws Exception {
        new TestLoadBalancer.InternalMinimal(
                azure.virtualMachines(),
                azure.networks())
        .runTest(azure.loadBalancers(), azure.resourceGroups());
    }

    /**
     * Tests the minimum Internet facing application gateway
     * @throws Exception
     */
    @Test
    public void testAppGatewaysInternetMinimum() throws Exception {
        new TestApplicationGateway.PrivateMinimal(
                azure.publicIpAddresses(),
                azure.virtualMachines(),
                azure.networks())
            .runTest(azure.applicationGateways(),  azure.resourceGroups());
    }

    /**
     * Tests the public IP address implementation.
     * @throws Exception
     */
    @Test public void testPublicIpAddresses() throws Exception {
        new TestPublicIpAddress().runTest(azure.publicIpAddresses(), azure.resourceGroups());
    }

    /**
     * Tests the availability set implementation.
     * @throws Exception
     */
    @Test public void testAvailabilitySets() throws Exception {
        new TestAvailabilitySet().runTest(azure.availabilitySets(), azure.resourceGroups());
    }

    /**
     * Tests the virtual network implementation.
     * @throws Exception
     */
    @Test public void testNetworks() throws Exception {
        new TestNetwork.WithSubnets(azure.networkSecurityGroups())
            .runTest(azure.networks(), azure.resourceGroups());
    }

    /**
     * Tests route tables.
     * @throws Exception
     */
    @Test public void testRouteTables() throws Exception {
        new TestRouteTables.Minimal(azure.networks())
            .runTest(azure.routeTables(), azure.resourceGroups());
    }

    /**
     * Tests the network interface implementation.
     * @throws Exception
     */
    @Test public void testNetworkInterfaces() throws Exception {
        new TestNetworkInterface().runTest(azure.networkInterfaces(), azure.resourceGroups());
    }

    /**
     * Tests virtual machines.
     * @throws Exception
     */
    @Test public void testVirtualMachines() throws Exception {
        // Future: This method needs to have a better specific name since we are going to include unit test for
        // different vm scenarios.
        new TestVirtualMachine().runTest(azure.virtualMachines(), azure.resourceGroups());
    }

    /**
     * Tests the virtual machine data disk implementation.
     * @throws Exception
     */
    @Test public void testVirtualMachineDataDisk() throws Exception {
        new TestVirtualMachineDataDisk().runTest(azure.virtualMachines(), azure.resourceGroups());
    }

    /**
     * Tests the virtual machine network interface implementation.
     * @throws Exception
     */
    @Test public void testVirtualMachineNics() throws Exception {
        new TestVirtualMachineNics(azure.resourceGroups(),
                    azure.networks(),
                    azure.networkInterfaces())
                .runTest(azure.virtualMachines(), azure.resourceGroups());
    }

    /**
     * Tests virtual machine support for SSH.
     * @throws Exception
     */
    @Test public void testVirtualMachineSSh() throws Exception {
        new TestVirtualMachineSsh(azure.publicIpAddresses())
                .runTest(azure.virtualMachines(), azure.resourceGroups());
    }

    /**
     * Tests virtual machine sizes.
     * @throws Exception
     */
    @Test public void testVirtualMachineSizes() throws Exception {
        new TestVirtualMachineSizes()
                .runTest(azure.virtualMachines(), azure.resourceGroups());
    }

<<<<<<< HEAD
    /**
     * Tests subscription listing.
     * @throws Exception
     */
=======
    @Test public void testVirtualMachineCustomData() throws Exception {
        new TestVirtualMachineCustomData(azure.publicIpAddresses())
                .runTest(azure.virtualMachines(), azure.resourceGroups());
    }

    @Test public void testVirtualMachineInAvailabilitySet() throws Exception {
        new TestVirtualMachineInAvailabilitySet().runTest(azure.virtualMachines(), azure.resourceGroups());
    }

>>>>>>> ece6b155
    @Test
    public void listSubscriptions() throws Exception {
        Assert.assertTrue(0 < subscriptions.list().size());
    }

    /**
     * Tests resource group listing.
     * @throws Exception
     */
    @Test
    public void listResourceGroups() throws Exception {
        int groupCount = azure.resourceGroups().list().size();
        System.out.println(String.format("Group count: %s", groupCount));
        Assert.assertTrue(0 < groupCount);
    }

    /**
     * Tests storage account listing.
     * @throws Exception
     */
    @Test
    public void listStorageAccounts() throws Exception {
        Assert.assertTrue(0 < azure.storageAccounts().list().size());
    }

    @Test
    public void createStorageAccount() throws Exception {
        String storageAccountName = "testsa" + String.valueOf(System.currentTimeMillis() % 100000L);
        StorageAccount storageAccount = azure.storageAccounts().define(storageAccountName)
                .withRegion(Region.ASIA_EAST)
                .withNewResourceGroup()
                .withSku(SkuName.PREMIUM_LRS)
                .create();

        Assert.assertEquals(storageAccount.name(), storageAccountName);
    }

    @Test
    public void testBatchAccount() throws Exception {
        new TestBatch().runTest(azure.batchAccounts(), azure.resourceGroups());
    }

    @Test
    public void testTrafficManager() throws Exception {
        new TestTrafficManager(azure.resourceGroups(), azure.publicIpAddresses())
                .runTest(azure.trafficManagerProfiles(), azure.resourceGroups());
    }
}<|MERGE_RESOLUTION|>--- conflicted
+++ resolved
@@ -322,12 +322,6 @@
                 .runTest(azure.virtualMachines(), azure.resourceGroups());
     }
 
-<<<<<<< HEAD
-    /**
-     * Tests subscription listing.
-     * @throws Exception
-     */
-=======
     @Test public void testVirtualMachineCustomData() throws Exception {
         new TestVirtualMachineCustomData(azure.publicIpAddresses())
                 .runTest(azure.virtualMachines(), azure.resourceGroups());
@@ -337,7 +331,10 @@
         new TestVirtualMachineInAvailabilitySet().runTest(azure.virtualMachines(), azure.resourceGroups());
     }
 
->>>>>>> ece6b155
+    /**
+     * Tests subscription listing.
+     * @throws Exception
+     */
     @Test
     public void listSubscriptions() throws Exception {
         Assert.assertTrue(0 < subscriptions.list().size());
