/**
 * Copyright (c) Microsoft Corporation. All rights reserved.
 * Licensed under the MIT License. See License.txt in the project root for
 * license information.
 */

package com.microsoft.rest.v2;

import com.microsoft.rest.v2.credentials.BasicAuthenticationCredentials;
import com.microsoft.rest.v2.credentials.TokenCredentials;

import com.microsoft.rest.v2.http.HttpPipeline;
import com.microsoft.rest.v2.policy.CredentialsPolicy;
import com.microsoft.rest.v2.http.HttpRequest;
import com.microsoft.rest.v2.http.HttpResponse;
import com.microsoft.rest.v2.http.MockHttpClient;
import com.microsoft.rest.v2.policy.RequestPolicy;
import org.junit.Assert;
import org.junit.Test;
import io.reactivex.Single;

public class CredentialsTests {

    @Test
    public void basicCredentialsTest() throws Exception {
        BasicAuthenticationCredentials credentials = new BasicAuthenticationCredentials("user", "pass");

        RequestPolicy.Factory auditorFactory = new RequestPolicy.Factory() {
            @Override
            public RequestPolicy create(final RequestPolicy next, RequestPolicy.Options options) {
                return new RequestPolicy() {
                    @Override
                    public Single<HttpResponse> sendAsync(HttpRequest request) {
                        String headerValue = request.headers().value("Authorization");
                        Assert.assertEquals("Basic dXNlcjpwYXNz", headerValue);
                        return next.sendAsync(request);
                    }
                };
            }
        };

        final HttpPipeline pipeline = HttpPipeline.build(
                new MockHttpClient(),
                new CredentialsPolicy.Factory(credentials),
                auditorFactory);

        HttpRequest request = new HttpRequest("basicCredentialsTest", "GET", "http://localhost");
<<<<<<< HEAD
        client.sendRequestAsync(request).blockingGet();
=======
        pipeline.sendRequestAsync(request).toBlocking().value();
>>>>>>> 8a773eb2
    }

    @Test
    public void tokenCredentialsTest() throws Exception {
        TokenCredentials credentials = new TokenCredentials(null, "this_is_a_token");

        RequestPolicy.Factory auditorFactory = new RequestPolicy.Factory() {
            @Override
            public RequestPolicy create(final RequestPolicy next, RequestPolicy.Options options) {
                return new RequestPolicy() {
                    @Override
                    public Single<HttpResponse> sendAsync(HttpRequest request) {
                        String headerValue = request.headers().value("Authorization");
                        Assert.assertEquals("Bearer this_is_a_token", headerValue);
                        return next.sendAsync(request);
                    }
                };
            }
        };

        HttpPipeline pipeline = HttpPipeline.build(
                new MockHttpClient(),
                new CredentialsPolicy.Factory(credentials),
                auditorFactory);

        HttpRequest request = new HttpRequest("basicCredentialsTest", "GET", "http://localhost");
<<<<<<< HEAD
        client.sendRequestAsync(request).blockingGet();
=======
        pipeline.sendRequestAsync(request).toBlocking().value();
>>>>>>> 8a773eb2
    }
}<|MERGE_RESOLUTION|>--- conflicted
+++ resolved
@@ -45,11 +45,7 @@
                 auditorFactory);
 
         HttpRequest request = new HttpRequest("basicCredentialsTest", "GET", "http://localhost");
-<<<<<<< HEAD
-        client.sendRequestAsync(request).blockingGet();
-=======
-        pipeline.sendRequestAsync(request).toBlocking().value();
->>>>>>> 8a773eb2
+        pipeline.sendRequestAsync(request).blockingGet();
     }
 
     @Test
@@ -76,10 +72,6 @@
                 auditorFactory);
 
         HttpRequest request = new HttpRequest("basicCredentialsTest", "GET", "http://localhost");
-<<<<<<< HEAD
-        client.sendRequestAsync(request).blockingGet();
-=======
-        pipeline.sendRequestAsync(request).toBlocking().value();
->>>>>>> 8a773eb2
+        pipeline.sendRequestAsync(request).blockingGet();
     }
 }