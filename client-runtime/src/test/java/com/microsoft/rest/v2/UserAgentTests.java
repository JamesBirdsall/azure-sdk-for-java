/**
 * Copyright (c) Microsoft Corporation. All rights reserved.
 * Licensed under the MIT License. See License.txt in the project root for
 * license information.
 */

package com.microsoft.rest.v2;

import com.microsoft.rest.v2.http.HttpClient;
import com.microsoft.rest.v2.http.HttpPipeline;
import com.microsoft.rest.v2.http.HttpRequest;
import com.microsoft.rest.v2.http.HttpResponse;
import com.microsoft.rest.v2.http.MockHttpClient;
import com.microsoft.rest.v2.http.MockHttpResponse;
import com.microsoft.rest.v2.policy.UserAgentPolicy;
import org.junit.Assert;
import org.junit.Test;

import io.reactivex.Single;

import java.util.Collections;

public class UserAgentTests {
    @Test
    public void defaultUserAgentTests() throws Exception {
        HttpPipeline pipeline = HttpPipeline.build(
            new MockHttpClient() {
                @Override
                public Single<HttpResponse> sendRequestAsync(HttpRequest request) {
                    Assert.assertEquals(
                            request.headers().value("User-Agent"),
                            "AutoRest-Java");
                    return Single.<HttpResponse>just(new MockHttpResponse(200));
                }
            },
            new UserAgentPolicy.Factory("AutoRest-Java"));

        HttpResponse response = pipeline.sendRequestAsync(new HttpRequest(
                "defaultUserAgentTests",
                "GET", "http://localhost")).blockingGet();

        Assert.assertEquals(200, response.statusCode());
    }

    @Test
    public void customUserAgentTests() throws Exception {
<<<<<<< HEAD
        HttpClient client = new MockHttpClient(new UserAgentPolicy.Factory("Awesome")) {
            @Override
            public Single<HttpResponse> sendRequestInternalAsync(HttpRequest request) {
                String header = request.headers().value("User-Agent");
                Assert.assertEquals("Awesome", header);
                return Single.<HttpResponse>just(new MockHttpResponse(200));
            }
        };

        HttpResponse response = client.sendRequestAsync(new HttpRequest("customUserAgentTests", "GET", "http://localhost")).blockingGet();
=======
        HttpPipeline pipeline = HttpPipeline.build(
            new MockHttpClient() {
                @Override
                public Single<HttpResponse> sendRequestAsync(HttpRequest request) {
                    String header = request.headers().value("User-Agent");
                    Assert.assertEquals("Awesome", header);
                    return Single.<HttpResponse>just(new MockHttpResponse(200));
                }
            },
            new UserAgentPolicy.Factory("Awesome"));

        HttpResponse response = pipeline.sendRequestAsync(new HttpRequest("customUserAgentTests", "GET", "http://localhost")).toBlocking().value();
>>>>>>> 8a773eb2
        Assert.assertEquals(200, response.statusCode());
    }
}<|MERGE_RESOLUTION|>--- conflicted
+++ resolved
@@ -44,18 +44,6 @@
 
     @Test
     public void customUserAgentTests() throws Exception {
-<<<<<<< HEAD
-        HttpClient client = new MockHttpClient(new UserAgentPolicy.Factory("Awesome")) {
-            @Override
-            public Single<HttpResponse> sendRequestInternalAsync(HttpRequest request) {
-                String header = request.headers().value("User-Agent");
-                Assert.assertEquals("Awesome", header);
-                return Single.<HttpResponse>just(new MockHttpResponse(200));
-            }
-        };
-
-        HttpResponse response = client.sendRequestAsync(new HttpRequest("customUserAgentTests", "GET", "http://localhost")).blockingGet();
-=======
         HttpPipeline pipeline = HttpPipeline.build(
             new MockHttpClient() {
                 @Override
@@ -67,8 +55,7 @@
             },
             new UserAgentPolicy.Factory("Awesome"));
 
-        HttpResponse response = pipeline.sendRequestAsync(new HttpRequest("customUserAgentTests", "GET", "http://localhost")).toBlocking().value();
->>>>>>> 8a773eb2
+        HttpResponse response = pipeline.sendRequestAsync(new HttpRequest("customUserAgentTests", "GET", "http://localhost")).blockingGet();
         Assert.assertEquals(200, response.statusCode());
     }
 }