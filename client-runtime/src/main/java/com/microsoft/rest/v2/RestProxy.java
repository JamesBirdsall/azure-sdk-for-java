--- conflicted
+++ resolved
@@ -82,11 +82,7 @@
         }
 
         for (final HttpHeader header : methodDetails.getHeaders()) {
-<<<<<<< HEAD
             request.withHeader(header.name(), header.value());
-=======
-            request.withHeader(header.getName(), header.getValue());
->>>>>>> 584a9fd2
         }
 
         final Integer bodyContentMethodParameterIndex = methodDetails.bodyContentMethodParameterIndex();
@@ -102,11 +98,7 @@
         if (!methodDetails.isAsync()) {
             final HttpResponse response = httpClient.sendRequest(request);
 
-<<<<<<< HEAD
-            final Class<?> returnType = methodDetails.getReturnType();
-=======
             final Class<?> returnType = methodDetails.returnType();
->>>>>>> 584a9fd2
             if (returnType.equals(Void.TYPE) || !response.hasBody() || methodDetails.httpMethod().equalsIgnoreCase("HEAD")) {
                 result = null;
             } else if (returnType.isAssignableFrom(InputStream.class)) {
@@ -126,11 +118,7 @@
                     @Override
                     public Single<?> call(HttpResponse response) {
                         Single<?> asyncResult;
-<<<<<<< HEAD
-                        final Class<?> singleReturnType = methodDetails.getReturnType();
-=======
                         final Class<?> singleReturnType = methodDetails.returnType();
->>>>>>> 584a9fd2
                         if (methodDetails.httpMethod().equalsIgnoreCase("HEAD")) {
                             asyncResult = Single.just(null);
                         } else if (singleReturnType.isAssignableFrom(InputStream.class)) {
@@ -237,23 +225,6 @@
                 }
             }
 
-            if (method.isAnnotationPresent(Headers.class)) {
-                final Headers headersAnnotation = method.getAnnotation(Headers.class);
-                final String[] headers = headersAnnotation.value();
-                for (final String header : headers) {
-                    final int colonIndex = header.indexOf(":");
-                    if (colonIndex >= 0) {
-                        final String headerName = header.substring(0, colonIndex).trim();
-                        if (!headerName.isEmpty()) {
-                            final String headerValue = header.substring(colonIndex + 1).trim();
-                            if (!headerValue.isEmpty()) {
-                                methodProxyDetails.addHeader(headerName, headerValue);
-                            }
-                        }
-                    }
-                }
-            }
-
             final Annotation[][] allParametersAnnotations = method.getParameterAnnotations();
             for (int parameterIndex = 0; parameterIndex < allParametersAnnotations.length; ++parameterIndex) {
                 final Annotation[] parameterAnnotations = method.getParameterAnnotations()[parameterIndex];
